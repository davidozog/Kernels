#!/usr/bin/env bash
set -e
set -x

os=`uname`
TRAVIS_ROOT="$1"
PRK_TARGET="$2"

if [ -f ~/use-intel-compilers ] ; then
    export CC=icc
    export CXX=icpc
    export FC=ifort
fi

case "$os" in
    Darwin)
        # Homebrew should put MPI here...
        export MPI_ROOT=/usr/local
        ;;
    Linux)
        export MPI_ROOT=$TRAVIS_ROOT
        ;;
esac
# default to mpirun but override later when necessary
if [ -f ~/use-intel-compilers ] ; then
    # use Intel MPI
    export PRK_MPICC="mpiicc -std=c99"
    export PRK_LAUNCHER=mpirun
else
    export PRK_MPICC="$MPI_ROOT/bin/mpicc -std=c99"
    export PRK_LAUNCHER=$MPI_ROOT/bin/mpirun
fi

echo "PRKVERSION=\"'2.16'\"" > common/make.defs

case "$PRK_TARGET" in
    allpython)
        echo "Python"
        which python
        python --version
        export PRK_TARGET_PATH=PYTHON
        python $PRK_TARGET_PATH/p2p.py             10 100 100
        python $PRK_TARGET_PATH/p2p-numpy.py       10 1024 1024
        python $PRK_TARGET_PATH/stencil.py         10 100
        python $PRK_TARGET_PATH/stencil-numpy.py   10 1000
        python $PRK_TARGET_PATH/transpose.py       10 100
        python $PRK_TARGET_PATH/transpose-numpy.py 10 1024
        ;;
    alloctave)
        echo "Octave"
        which octave
        octave --version
        export PRK_TARGET_PATH=OCTAVE
        ./$PRK_TARGET_PATH/p2p.m               10 100 100
        ./$PRK_TARGET_PATH/stencil.m           10 100
        ./$PRK_TARGET_PATH/stencil-pretty.m    10 1000
        ./$PRK_TARGET_PATH/transpose.m         10 100
        ./$PRK_TARGET_PATH/transpose-pretty.m  10 1024
        ;;
    alljulia)
        echo "Julia"
        case "$os" in
            Darwin)
                export JULIA_PATH=/usr/local/bin/
                ;;
            Linux)
                export JULIA_PATH=$TRAVIS_ROOT/julia/bin/
                ;;
        esac
        ${JULIA_PATH}julia --version
        export PRK_TARGET_PATH=JULIA
        ${JULIA_PATH}julia $PRK_TARGET_PATH/p2p.jl             10 1024 1024
        ${JULIA_PATH}julia $PRK_TARGET_PATH/stencil.jl         10 1000
        ${JULIA_PATH}julia $PRK_TARGET_PATH/transpose.jl       10 1024
        ;;
    allserial)
        echo "Serial"
        echo "CC=$CC -std=c99" >> common/make.defs
        make $PRK_TARGET
        export PRK_TARGET_PATH=SERIAL
        $PRK_TARGET_PATH/Synch_p2p/p2p       10 1024 1024
        $PRK_TARGET_PATH/Stencil/stencil     10 1000
        $PRK_TARGET_PATH/Transpose/transpose 10 1024 32
        $PRK_TARGET_PATH/Reduce/reduce       10 1024
        $PRK_TARGET_PATH/Random/random       64 10 16384
        $PRK_TARGET_PATH/Nstream/nstream     10 16777216 32
        $PRK_TARGET_PATH/Sparse/sparse       10 10 5
        $PRK_TARGET_PATH/DGEMM/dgemm         10 1024 32
        $PRK_TARGET_PATH/PIC/pic             10 1000 1000000 1 2 GEOMETRIC 0.99
        $PRK_TARGET_PATH/PIC/pic             10 1000 1000000 0 1 SINUSOIDAL
        $PRK_TARGET_PATH/PIC/pic             10 1000 1000000 1 0 LINEAR 1.0 3.0
        $PRK_TARGET_PATH/PIC/pic             10 1000 1000000 1 0 PATCH 0 200 100 200
        $PRK_TARGET_PATH/AMR/amr             10 1000 100 2 2 1 5
        ;;
    allrust)
        echo "Rust"
        which rustc
        rustc --version
        make $PRK_TARGET
        export PRK_TARGET_PATH=RUST
        ./$PRK_TARGET_PATH/p2p               10 100 100
        ./$PRK_TARGET_PATH/stencil           10 100
        ./$PRK_TARGET_PATH/transpose         10 100
        ;;
    allcxx)
        echo "C++11"
        export PRK_TARGET_PATH=Cxx11
        for major in "-9" "-8" "-7" "-6" "-5" "-4" "-3" "-2" "-1" "" ; do
          if [ -f "`which ${CXX}${major}`" ]; then
              export PRK_CXX="${CXX}${major}"
              echo "Found C++: $PRK_CXX"
              break
          fi
        done
        if [ "x$PRK_CXX" = "x" ] ; then
            echo "No C++ compiler found!"
            exit 9
        fi
        ${PRK_CXX} -v
        echo "CXX=${PRK_CXX} -std=c++11" >> common/make.defs

        # C++11 without external parallelism
        make -C $PRK_TARGET_PATH valarray
        $PRK_TARGET_PATH/transpose-valarray 10 1024 32

        # C++11 without external parallelism
        make -C $PRK_TARGET_PATH vector
        $PRK_TARGET_PATH/p2p-vector         10 1024 1024
        $PRK_TARGET_PATH/stencil-vector     10 1000
        $PRK_TARGET_PATH/transpose-vector   10 1024 32

        # C++11 with OpenMP
        case "$CC" in
            gcc)
                # Host
                echo "OPENMPFLAG=-fopenmp" >> common/make.defs
                make -C $PRK_TARGET_PATH openmp
                $PRK_TARGET_PATH/stencil-vector-openmp            10 1000
                $PRK_TARGET_PATH/transpose-vector-openmp          10 1024 32
                # Offload
                echo "OFFLOADFLAG=-foffload=\"-O3 -v\"" >> common/make.defs
                make -C $PRK_TARGET_PATH target
<<<<<<< HEAD
                $PRK_TARGET_PATH/stencil-vector-openmp-target     10 1000
                $PRK_TARGET_PATH/transpose-vector-openmp-target   10 1024 32
                ;;
            clang)
                # Host
                echo "OPENMPFLAG=-fopenmp" >> common/make.defs
                make -C $PRK_TARGET_PATH openmp
                $PRK_TARGET_PATH/stencil-vector-openmp     10 1000
                $PRK_TARGET_PATH/transpose-vector-openmp   10 1024 32
=======
                $PRK_TARGET_PATH/stencil-openmp-target     10 1000
                $PRK_TARGET_PATH/transpose-openmp-target   10 1024 32
                ;;
            clang)
                # Host
                echo "Skipping MacOS Clang since OpenMP missing in default compiler"
                #echo "OPENMPFLAG=-fopenmp" >> common/make.defs
                #make -C $PRK_TARGET_PATH openmp
                #$PRK_TARGET_PATH/stencil-vector-openmp     10 1000
                #$PRK_TARGET_PATH/transpose-vector-openmp   10 1024 32
>>>>>>> db72f0b6
                ;;
            *)
                echo "Figure out your OpenMP flags..."
                ;;
        esac

        # C++11 with OpenCL
        if [ "${TRAVIS_OS_NAME}" = "osx" ] ; then
            echo "OPENCLFLAG=-framework OpenCL" >> common/make.defs
            make -C $PRK_TARGET_PATH opencl
<<<<<<< HEAD
            $PRK_TARGET_PATH/stencil-opencl     10 1000
            $PRK_TARGET_PATH/transpose-opencl   10 1024 32
=======
            # must run programs in same directory as OpenCL source files...
            cd $PRK_TARGET_PATH
            ./stencil-opencl     10 1000
            ./transpose-opencl   10 1024 32
            cd ..
>>>>>>> db72f0b6
        fi
        ;;
    allfortran*)
        # allfortranserial allfortranopenmp allfortrancoarray allfortranpretty
        echo "Fortran"
        case "$CC" in
            icc)
                echo "FC=ifort" >> common/make.defs
                ;;
            gcc)
                for major in "-9" "-8" "-7" "-6" "-5" "-4" "-3" "-2" "-1" "" ; do
                    if [ -f "`which gfortran$major`" ]; then
                        export PRK_FC="gfortran$major"
                        echo "Found GCC Fortran: $PRK_FC"
                        break
                    fi
                done
                if [ "x$PRK_FC" = "x" ] ; then
                    echo "No Fortran compiler found!"
                    exit 9
                fi
                ;;
            clang)
                echo "LLVM Fortran is not supported."
                exit 9
                echo "FC=flang" >> common/make.defs
                ;;
        esac
        case "$PRK_TARGET" in
            allfortrancoarray)
                if [ "${CC}" = "gcc" ] ; then
                    #echo "FC=$PRK_FC\nCOARRAYFLAG=-fcoarray=single" >> common/make.defs
                    export PRK_CAFC=$TRAVIS_ROOT/opencoarrays/bin/caf
                    echo "FC=$PRK_CAFC\nCOARRAYFLAG=-cpp -std=f2008 -fcoarray=lib" >> common/make.defs
                elif [ "${CC}" = "icc" ] ; then
                    export PRK_CAFC="ifort"
                    echo "FC=$PRK_CAFC\nCOARRAYFLAG=-fpp -std08 -traceback -coarray" >> common/make.defs
                fi
                ;;
            *)
                if [ "${CC}" = "gcc" ] ; then
                    export PRK_FC="$PRK_FC -std=f2008 -cpp"
                    echo "FC=$PRK_FC\nOPENMPFLAG=-fopenmp" >> common/make.defs
                elif [ "${CC}" = "icc" ] ; then
                    # -heap-arrays prevents SEGV in transpose-pretty (?)
                    export PRK_FC="ifort -fpp -std08 -traceback -heap-arrays"
                    echo "FC=$PRK_FC\nOPENMPFLAG=-qopenmp" >> common/make.defs
                fi
                ;;
        esac
        make $PRK_TARGET
        export PRK_TARGET_PATH=FORTRAN
        case "$PRK_TARGET" in
            allfortranserial)
                $PRK_TARGET_PATH/Synch_p2p/p2p               10 1024 1024
                $PRK_TARGET_PATH/Stencil/stencil             10 1000
                $PRK_TARGET_PATH/Transpose/transpose         10 1024 1
                $PRK_TARGET_PATH/Transpose/transpose         10 1024 32
                ;;
            allfortranpretty)
                #$PRK_TARGET_PATH/Synch_p2p/p2p-pretty        10 1024 1024
                # pretty versions do not support tiling...
                $PRK_TARGET_PATH/Stencil/stencil-pretty      10 1000
                $PRK_TARGET_PATH/Transpose/transpose-pretty  10 1024
                ;;
            allfortranopenmp)
                export OMP_NUM_THREADS=2
                $PRK_TARGET_PATH/Synch_p2p/p2p-omp           10 1024 1024 # not threaded yet
                $PRK_TARGET_PATH/Stencil/stencil-omp         10 1000
                $PRK_TARGET_PATH/Transpose/transpose-omp     10 1024 1
                $PRK_TARGET_PATH/Transpose/transpose-omp     10 1024 32
                ;;
            allfortrancoarray)
                export PRK_MPI_PROCS=4
                if [ "${CC}" = "gcc" ] ; then
                    export PRK_LAUNCHER=$TRAVIS_ROOT/opencoarrays/bin/cafrun
                    $PRK_LAUNCHER -n $PRK_MPI_PROCS $PRK_TARGET_PATH/Synch_p2p/p2p-coarray       10 1024 1024
                    $PRK_LAUNCHER -n $PRK_MPI_PROCS $PRK_TARGET_PATH/Stencil/stencil-coarray     10 1000
                    $PRK_LAUNCHER -n $PRK_MPI_PROCS $PRK_TARGET_PATH/Transpose/transpose-coarray 10 1024 1
                    $PRK_LAUNCHER -n $PRK_MPI_PROCS $PRK_TARGET_PATH/Transpose/transpose-coarray 10 1024 32
                elif [ "${CC}" = "icc" ] ; then
                    export FOR_COARRAY_NUM_IMAGES=$PRK_MPI_PROCS
                    $PRK_TARGET_PATH/Synch_p2p/p2p-coarray       10 1024 1024
                    $PRK_TARGET_PATH/Stencil/stencil-coarray     10 1000
                    $PRK_TARGET_PATH/Transpose/transpose-coarray 10 1024 1
                    $PRK_TARGET_PATH/Transpose/transpose-coarray 10 1024 32
                fi
                ;;
            esac
        ;;
    allopenmp)
        echo "OpenMP"
        if [ "${TRAVIS_OS_NAME}" = "osx" ] && [ "${CC}" = "clang" ] ; then
            which clang-omp
            echo "CC=clang-omp -std=c99\nOPENMPFLAG=-fopenmp" >> common/make.defs
        else
            echo "CC=$CC -std=c99\nOPENMPFLAG=-fopenmp" >> common/make.defs
        fi
        make $PRK_TARGET
        export PRK_TARGET_PATH=OPENMP
        export OMP_NUM_THREADS=4
        $PRK_TARGET_PATH/Synch_p2p/p2p            $OMP_NUM_THREADS 10 1024 1024
        $PRK_TARGET_PATH/Stencil/stencil          $OMP_NUM_THREADS 10 1000
        $PRK_TARGET_PATH/Transpose/transpose      $OMP_NUM_THREADS 10 1024 32
        $PRK_TARGET_PATH/Reduce/reduce            $OMP_NUM_THREADS 10 16777216
        $PRK_TARGET_PATH/Nstream/nstream          $OMP_NUM_THREADS 10 16777216 32
        $PRK_TARGET_PATH/Sparse/sparse            $OMP_NUM_THREADS 10 10 5
        $PRK_TARGET_PATH/DGEMM/dgemm              $OMP_NUM_THREADS 10 1024 32
        $PRK_TARGET_PATH/Synch_global/global      $OMP_NUM_THREADS 10 16384
        $PRK_TARGET_PATH/Refcount/refcount        $OMP_NUM_THREADS 16777216 1024
        $PRK_TARGET_PATH/PIC/pic                  $OMP_NUM_THREADS 10 1000 1000000 1 2 GEOMETRIC 0.99
        $PRK_TARGET_PATH/PIC/pic                  $OMP_NUM_THREADS 10 1000 1000000 0 1 SINUSOIDAL
        $PRK_TARGET_PATH/PIC/pic                  $OMP_NUM_THREADS 10 1000 1000000 1 0 LINEAR 1.0 3.0
        $PRK_TARGET_PATH/PIC/pic                  $OMP_NUM_THREADS 10 1000 1000000 1 0 PATCH 0 200 100 200
        # random is broken right now it seems
        #$PRK_TARGET_PATH/Random/random $OMP_NUM_THREADS 10 16384 32
        ;;
    allmpi1)
        echo "MPI-1"
        echo "MPICC=$PRK_MPICC" >> common/make.defs
        make $PRK_TARGET
        export PRK_TARGET_PATH=MPI1
        export PRK_MPI_PROCS=4
        $PRK_LAUNCHER -n $PRK_MPI_PROCS $PRK_TARGET_PATH/Synch_p2p/p2p       10 1024 1024
        $PRK_LAUNCHER -n $PRK_MPI_PROCS $PRK_TARGET_PATH/Stencil/stencil     10 1000
        $PRK_LAUNCHER -n $PRK_MPI_PROCS $PRK_TARGET_PATH/Transpose/transpose 10 1024 32
        $PRK_LAUNCHER -n $PRK_MPI_PROCS $PRK_TARGET_PATH/Reduce/reduce       10 16777216
        $PRK_LAUNCHER -n $PRK_MPI_PROCS $PRK_TARGET_PATH/Nstream/nstream     10 16777216 32
        $PRK_LAUNCHER -n $PRK_MPI_PROCS $PRK_TARGET_PATH/Sparse/sparse       10 10 5
        $PRK_LAUNCHER -n $PRK_MPI_PROCS $PRK_TARGET_PATH/DGEMM/dgemm         10 1024 32 1
        $PRK_LAUNCHER -n $PRK_MPI_PROCS $PRK_TARGET_PATH/Random/random       32 20
        $PRK_LAUNCHER -n $PRK_MPI_PROCS $PRK_TARGET_PATH/Synch_global/global 10 16384
        $PRK_LAUNCHER -n $PRK_MPI_PROCS $PRK_TARGET_PATH/PIC-static/pic      10 1000 1000000 1 2 GEOMETRIC 0.99
        $PRK_LAUNCHER -n $PRK_MPI_PROCS $PRK_TARGET_PATH/PIC-static/pic      10 1000 1000000 0 1 SINUSOIDAL
        $PRK_LAUNCHER -n $PRK_MPI_PROCS $PRK_TARGET_PATH/PIC-static/pic      10 1000 1000000 1 0 LINEAR 1.0 3.0
        $PRK_LAUNCHER -n $PRK_MPI_PROCS $PRK_TARGET_PATH/PIC-static/pic      10 1000 1000000 1 0 PATCH 0 200 100 200 
        $PRK_LAUNCHER -n $PRK_MPI_PROCS $PRK_TARGET_PATH/AMR/amr             10 1000 100 2 2 1 5 FINE_GRAIN 2
        $PRK_LAUNCHER -n $PRK_MPI_PROCS $PRK_TARGET_PATH/AMR/amr             10 1000 100 2 2 1 5 HIGH_WATER 
        $PRK_LAUNCHER -n $PRK_MPI_PROCS $PRK_TARGET_PATH/AMR/amr             10 1000 100 2 2 1 5 NO_TALK
        ;;
    allmpio*mp)
        echo "MPI+OpenMP"
        if [ "${TRAVIS_OS_NAME}" = "osx" ] && [ "${CC}" = "clang" ] ; then
            # Mac Clang does not support OpenMP but we should have installed clang-omp via Brew.
            export PRK_MPICC="${PRK_MPICC} -cc=clang-omp"
        fi
        echo "MPICC=$PRK_MPICC\nOPENMPFLAG=-fopenmp" >> common/make.defs
        make $PRK_TARGET
        export PRK_TARGET_PATH=MPIOPENMP
        export PRK_MPI_PROCS=2
        export OMP_NUM_THREADS=2
        $PRK_LAUNCHER -n $PRK_MPI_PROCS $PRK_TARGET_PATH/Synch_p2p/p2p       $OMP_NUM_THREADS 10 1024 1024
        $PRK_LAUNCHER -n $PRK_MPI_PROCS $PRK_TARGET_PATH/Stencil/stencil     $OMP_NUM_THREADS 10 1000
        $PRK_LAUNCHER -n $PRK_MPI_PROCS $PRK_TARGET_PATH/Transpose/transpose $OMP_NUM_THREADS 10 1024 32
        $PRK_LAUNCHER -n $PRK_MPI_PROCS $PRK_TARGET_PATH/Nstream/nstream     $OMP_NUM_THREADS 10 16777216 32
        ;;
    allmpirma)
        echo "MPI-RMA"
        echo "MPICC=$PRK_MPICC" >> common/make.defs
        make $PRK_TARGET
        export PRK_TARGET_PATH=MPIRMA
        export PRK_MPI_PROCS=4
        $PRK_LAUNCHER -n $PRK_MPI_PROCS $PRK_TARGET_PATH/Synch_p2p/p2p       10 1024 1024
        $PRK_LAUNCHER -n $PRK_MPI_PROCS $PRK_TARGET_PATH/Stencil/stencil     10 1000
        $PRK_LAUNCHER -n $PRK_MPI_PROCS $PRK_TARGET_PATH/Transpose/transpose 10 1024 32
        ;;
    allmpishm)
        echo "MPI+MPI"
        echo "MPICC=$PRK_MPICC" >> common/make.defs
        make $PRK_TARGET
        export PRK_TARGET_PATH=MPISHM
        export PRK_MPI_PROCS=4
        export PRK_MPISHM_RANKS=$(($PRK_MPI_PROCS/2))
        $PRK_LAUNCHER -n $PRK_MPI_PROCS $PRK_TARGET_PATH/Synch_p2p/p2p                         10 1024 1024
        $PRK_LAUNCHER -n $PRK_MPI_PROCS $PRK_TARGET_PATH/Stencil/stencil     $PRK_MPISHM_RANKS 10 1000
        $PRK_LAUNCHER -n $PRK_MPI_PROCS $PRK_TARGET_PATH/Transpose/transpose $PRK_MPISHM_RANKS 10 1024 32
        ;;
    allshmem)
        echo "SHMEM"
        # This should be fixed by rpath (https://github.com/regrant/sandia-shmem/issues/83)
        export LD_LIBRARY_PATH=$TRAVIS_ROOT/sandia-openshmem/lib:$TRAVIS_ROOT/libfabric/lib:$LD_LIBRARY_PATH
        export SHMEM_ROOT=$TRAVIS_ROOT/sandia-openshmem
        echo "SHMEMTOP=$SHMEM_ROOT\nSHMEMCC=$SHMEM_ROOT/bin/oshcc" >> common/make.defs
        make $PRK_TARGET
        export PRK_TARGET_PATH=SHMEM
        export PRK_SHMEM_PROCS=4
        export OSHRUN_LAUNCHER=$TRAVIS_ROOT/hydra/bin/mpirun
        export PRK_LAUNCHER=$SHMEM_ROOT/bin/oshrun
        $PRK_LAUNCHER -n $PRK_SHMEM_PROCS $PRK_TARGET_PATH/Synch_p2p/p2p       10 1024 1024
        $PRK_LAUNCHER -n $PRK_SHMEM_PROCS $PRK_TARGET_PATH/Stencil/stencil     10 1000
        $PRK_LAUNCHER -n $PRK_SHMEM_PROCS $PRK_TARGET_PATH/Transpose/transpose 10 1024 32
        ;;
    allupc)
        echo "UPC"
        export PRK_UPC_PROCS=4
        case "$UPC_IMPL" in
            gupc)
                case "$CC" in
                    gcc)
                        # If building from source (impossible)
                        #export UPC_ROOT=$TRAVIS_ROOT/gupc
                        # If installing deb file
                        export UPC_ROOT=$TRAVIS_ROOT/gupc/usr/local/gupc
                        ;;
                    clang)
                        echo "Clang UPC is not supported."
                        exit 9
                        export UPC_ROOT=$TRAVIS_ROOT/clupc
                        ;;
                esac
                echo "UPCC=$UPC_ROOT/bin/upc" >> common/make.defs
                export PRK_LAUNCHER=""
                export PRK_LAUNCHER_ARGS="-n $PRK_UPC_PROCS"
                make $PRK_TARGET
                ;;
            bupc)
                export UPC_ROOT=$TRAVIS_ROOT/bupc-$CC
                echo "UPCC=$UPC_ROOT/bin/upcc" >> common/make.defs
                # -N $nodes -n UPC threads -c $cores_per_node
                # -localhost is only for UDP
                case "$GASNET_CONDUIT" in
                    udp)
                        export PRK_LAUNCHER="$UPC_ROOT/bin/upcrun -N 1 -n $PRK_UPC_PROCS -c $PRK_UPC_PROCS -localhost"
                        ;;
                    ofi)
                        export GASNET_SSH_SERVERS="localhost"
                        export LD_LIBRARY_PATH="$TRAVIS_ROOT/libfabric/lib:$LD_LIBRARY_PATH"
                        export PRK_LAUNCHER="$UPC_ROOT/bin/upcrun -v -N 1 -n $PRK_UPC_PROCS -c $PRK_UPC_PROCS"
                        ;;
                    mpi)
                        # see if this is causing Mac tests to hang
                        export MPICH_ASYNC_PROGRESS=1
                        # so that upcrun can find mpirun - why it doesn't cache this from build is beyond me
                        export PATH="$MPI_ROOT/bin:$PATH"
                        export PRK_LAUNCHER="$UPC_ROOT/bin/upcrun -N 1 -n $PRK_UPC_PROCS -c $PRK_UPC_PROCS"
                        ;;
                    *)
                        export PRK_LAUNCHER="$UPC_ROOT/bin/upcrun -N 1 -n $PRK_UPC_PROCS -c $PRK_UPC_PROCS"
                        ;;
                esac
                make $PRK_TARGET PRK_FLAGS="-Wc,-O3"
                ;;
            *)
                echo "Invalid value of UPC_IMPL ($UPC_IMPL)"
                exit 7
                ;;
        esac
        export PRK_TARGET_PATH=UPC
        $PRK_LAUNCHER $PRK_TARGET_PATH/Synch_p2p/p2p       $PRK_LAUNCHER_ARGS 10 1024 1024
        $PRK_LAUNCHER $PRK_TARGET_PATH/Stencil/stencil     $PRK_LAUNCHER_ARGS 10 1024
        $PRK_LAUNCHER $PRK_TARGET_PATH/Transpose/transpose $PRK_LAUNCHER_ARGS 10 1024 32
        ;;
    allcharm++)
        echo "Charm++"
        os=`uname`
        case "$os" in
            Darwin)
                export CHARM_ROOT=$TRAVIS_ROOT/charm-6.7.1/netlrts-darwin-x86_64-smp
                ;;
            Linux)
                #export CHARM_ROOT=$TRAVIS_ROOT/charm-6.7.0/netlrts-linux-x86_64
                export CHARM_ROOT=$TRAVIS_ROOT/charm-6.7.1/netlrts-linux-x86_64-smp
                #export CHARM_ROOT=$TRAVIS_ROOT/charm-6.7.0/multicore-linux64
                ;;
        esac
        echo "CHARMTOP=$CHARM_ROOT" >> common/make.defs
        make $PRK_TARGET PRK_FLAGS=-O3
        export PRK_TARGET_PATH=CHARM++
        export PRK_CHARM_PROCS=4
        export PRK_LAUNCHER=$CHARM_ROOT/bin/charmrun
        export PRK_LAUNCHER_ARGS="+p$PRK_CHARM_PROCS ++local"
        # For Charm++, the last argument is the overdecomposition factor -->               \|/
        $PRK_LAUNCHER $PRK_TARGET_PATH/Synch_p2p/p2p       $PRK_LAUNCHER_ARGS 10 1024 1024  1
        $PRK_LAUNCHER $PRK_TARGET_PATH/Stencil/stencil     $PRK_LAUNCHER_ARGS 10 1000       1
        $PRK_LAUNCHER $PRK_TARGET_PATH/Transpose/transpose $PRK_LAUNCHER_ARGS 10 1024 32    1
        ;;
    allampi)
        echo "Adaptive MPI (AMPI)"
        os=`uname`
        case "$os" in
            Darwin)
                export CHARM_ROOT=$TRAVIS_ROOT/charm-6.7.1/netlrts-darwin-x86_64-smp
                ;;
            Linux)
                #export CHARM_ROOT=$TRAVIS_ROOT/charm-6.7.0/netlrts-linux-x86_64
                export CHARM_ROOT=$TRAVIS_ROOT/charm-6.7.1/netlrts-linux-x86_64-smp
                #export CHARM_ROOT=$TRAVIS_ROOT/charm-6.7.0/multicore-linux64
                ;;
        esac
        echo "CHARMTOP=$CHARM_ROOT" >> common/make.defs
        make $PRK_TARGET PRK_FLAGS=-O3
        export PRK_TARGET_PATH=AMPI
        export PRK_CHARM_PROCS=4
        export PRK_LAUNCHER=$CHARM_ROOT/bin/charmrun
        export PRK_LAUNCHER_ARGS="+p$PRK_CHARM_PROCS +vp$PRK_CHARM_PROCS +isomalloc_sync ++local"
        export PRK_LOAD_BALANCER_ARGS="+balancer RefineLB"
        $PRK_LAUNCHER $PRK_TARGET_PATH/Synch_p2p/p2p       $PRK_LAUNCHER_ARGS 10 1024 1024
        $PRK_LAUNCHER $PRK_TARGET_PATH/Stencil/stencil     $PRK_LAUNCHER_ARGS 10 1000
        $PRK_LAUNCHER $PRK_TARGET_PATH/Transpose/transpose $PRK_LAUNCHER_ARGS 10 1024 32
        $PRK_LAUNCHER $PRK_TARGET_PATH/Reduce/reduce       $PRK_LAUNCHER_ARGS 10 16777216
        $PRK_LAUNCHER $PRK_TARGET_PATH/Nstream/nstream     $PRK_LAUNCHER_ARGS 10 16777216 32
        $PRK_LAUNCHER $PRK_TARGET_PATH/Sparse/sparse       $PRK_LAUNCHER_ARGS 10 10 5
        $PRK_LAUNCHER $PRK_TARGET_PATH/DGEMM/dgemm         $PRK_LAUNCHER_ARGS 10 1024 32 1
        $PRK_LAUNCHER $PRK_TARGET_PATH/Random/random       $PRK_LAUNCHER_ARGS 32 20
        $PRK_LAUNCHER $PRK_TARGET_PATH/Synch_global/global $PRK_LAUNCHER_ARGS 10 16384
        $PRK_LAUNCHER $PRK_TARGET_PATH/PIC/pic             $PRK_LAUNCHER_ARGS $PRK_LOAD_BALANCER_ARGS 10 1000 1000000 1 2 GEOMETRIC 0.99
        $PRK_LAUNCHER $PRK_TARGET_PATH/PIC/pic             $PRK_LAUNCHER_ARGS $PRK_LOAD_BALANCER_ARGS 10 1000 1000000 0 1 SINUSOIDAL
        $PRK_LAUNCHER $PRK_TARGET_PATH/PIC/pic             $PRK_LAUNCHER_ARGS $PRK_LOAD_BALANCER_ARGS 10 1000 1000000 1 0 LINEAR 1.0 3.0
        $PRK_LAUNCHER $PRK_TARGET_PATH/PIC/pic             $PRK_LAUNCHER_ARGS $PRK_LOAD_BALANCER_ARGS 10 1000 1000000 1 0 PATCH 0 200 100 200
        $PRK_LAUNCHER $PRK_TARGET_PATH/AMR/amr             $PRK_LAUNCHER_ARGS $PRK_LOAD_BALANCER_ARGS 10 1000 100 2 2 1 5 FINE_GRAIN
        $PRK_LAUNCHER $PRK_TARGET_PATH/AMR/amr             $PRK_LAUNCHER_ARGS $PRK_LOAD_BALANCER_ARGS 10 1000 100 2 2 1 5 HIGH_WATER
        $PRK_LAUNCHER $PRK_TARGET_PATH/AMR/amr             $PRK_LAUNCHER_ARGS $PRK_LOAD_BALANCER_ARGS 10 1000 100 2 2 1 5 NO_TALK
        ;;
    allfgmpi)
        echo "Fine-Grain MPI (FG-MPI)"
        export FGMPI_ROOT=$TRAVIS_ROOT/fgmpi
        echo "FGMPITOP=$FGMPI_ROOT\nFGMPICC=$FGMPI_ROOT/bin/mpicc -std=c99" >> common/make.defs
        make $PRK_TARGET
        export PRK_TARGET_PATH=FG_MPI
        export PRK_MPI_PROCS=2
        export PRK_FGMPI_THREADS=2
        export PRK_LAUNCHER=$FGMPI_ROOT/bin/mpiexec
        $PRK_LAUNCHER -np $PRK_MPI_PROCS -nfg $PRK_FGMPI_THREADS $PRK_TARGET_PATH/Synch_p2p/p2p       10 1024 1024
        $PRK_LAUNCHER -np $PRK_MPI_PROCS -nfg $PRK_FGMPI_THREADS $PRK_TARGET_PATH/Stencil/stencil     10 1000
        $PRK_LAUNCHER -np $PRK_MPI_PROCS -nfg $PRK_FGMPI_THREADS $PRK_TARGET_PATH/Transpose/transpose 10 1024 32
        $PRK_LAUNCHER -np $PRK_MPI_PROCS -nfg $PRK_FGMPI_THREADS $PRK_TARGET_PATH/Reduce/reduce       10 16777216
        $PRK_LAUNCHER -np $PRK_MPI_PROCS -nfg $PRK_FGMPI_THREADS $PRK_TARGET_PATH/Nstream/nstream     10 16777216 32
        $PRK_LAUNCHER -np $PRK_MPI_PROCS -nfg $PRK_FGMPI_THREADS $PRK_TARGET_PATH/Sparse/sparse       10 10 5
        $PRK_LAUNCHER -np $PRK_MPI_PROCS -nfg $PRK_FGMPI_THREADS $PRK_TARGET_PATH/DGEMM/dgemm         10 1024 32 1
        $PRK_LAUNCHER -np $PRK_MPI_PROCS -nfg $PRK_FGMPI_THREADS $PRK_TARGET_PATH/Random/random       32 20
        $PRK_LAUNCHER -np $PRK_MPI_PROCS -nfg $PRK_FGMPI_THREADS $PRK_TARGET_PATH/Synch_global/global 10 16384
        $PRK_LAUNCHER -np $PRK_MPI_PROCS -nfg $PRK_FGMPI_THREADS $PRK_TARGET_PATH/PIC-static/pic      10 1000 1000000 1 2 GEOMETRIC 0.99
        $PRK_LAUNCHER -np $PRK_MPI_PROCS -nfg $PRK_FGMPI_THREADS $PRK_TARGET_PATH/PIC-static/pic      10 1000 1000000 0 1 SINUSOIDAL
        $PRK_LAUNCHER -np $PRK_MPI_PROCS -nfg $PRK_FGMPI_THREADS $PRK_TARGET_PATH/PIC-static/pic      10 1000 1000000 1 0 LINEAR 1.0 3.0
        $PRK_LAUNCHER -np $PRK_MPI_PROCS -nfg $PRK_FGMPI_THREADS $PRK_TARGET_PATH/PIC-static/pic      10 1000 1000000 1 0 PATCH 0 200 100 200
        ;;
    allgrappa)
        echo "Grappa"
        ########################
        #. $TRAVIS_ROOT/grappa/bin/settings.sh
        export GRAPPA_PREFIX=$TRAVIS_ROOT/grappa
        export SCRIPT_PATH=$TRAVIS_ROOT/grappa/bin
        ########################
        echo "GRAPPATOP=$TRAVIS_ROOT/grappa" >> common/make.defs
        make $PRK_TARGET
        export PRK_TARGET_PATH=GRAPPA
        export PRK_MPI_PROCS=2
        export PRK_LAUNCHER=$MPI_ROOT/bin/mpirun
        $PRK_LAUNCHER -n $PRK_MPI_PROCS $PRK_TARGET_PATH/Synch_p2p/p2p       10 1024 1024
        $PRK_LAUNCHER -n $PRK_MPI_PROCS $PRK_TARGET_PATH/Stencil/stencil     10 1000
        $PRK_LAUNCHER -n $PRK_MPI_PROCS $PRK_TARGET_PATH/Transpose/transpose 10 1024 32
        $PRK_LAUNCHER -n $PRK_MPI_PROCS $PRK_TARGET_PATH/Nstream/nstream     10 16777216 32
        $PRK_LAUNCHER -n $PRK_MPI_PROCS $PRK_TARGET_PATH/Random/random       32 20
        $PRK_LAUNCHER -n $PRK_MPI_PROCS $PRK_TARGET_PATH/Synch_global/global 10 16384
        ;;
    allchapel)
        echo "Nothing to do yet"
        ;;
    allhpx3)
        echo "Nothing to do yet"
        ;;
    allhpx5)
        echo "Nothing to do yet"
        ;;
    alllegion)
        echo "Legion"
        echo "LEGIONTOP=$TRAVIS_ROOT/legion" > common/make.defs
        make $PRK_TARGET -k
        ;;
esac<|MERGE_RESOLUTION|>--- conflicted
+++ resolved
@@ -140,17 +140,6 @@
                 # Offload
                 echo "OFFLOADFLAG=-foffload=\"-O3 -v\"" >> common/make.defs
                 make -C $PRK_TARGET_PATH target
-<<<<<<< HEAD
-                $PRK_TARGET_PATH/stencil-vector-openmp-target     10 1000
-                $PRK_TARGET_PATH/transpose-vector-openmp-target   10 1024 32
-                ;;
-            clang)
-                # Host
-                echo "OPENMPFLAG=-fopenmp" >> common/make.defs
-                make -C $PRK_TARGET_PATH openmp
-                $PRK_TARGET_PATH/stencil-vector-openmp     10 1000
-                $PRK_TARGET_PATH/transpose-vector-openmp   10 1024 32
-=======
                 $PRK_TARGET_PATH/stencil-openmp-target     10 1000
                 $PRK_TARGET_PATH/transpose-openmp-target   10 1024 32
                 ;;
@@ -161,7 +150,6 @@
                 #make -C $PRK_TARGET_PATH openmp
                 #$PRK_TARGET_PATH/stencil-vector-openmp     10 1000
                 #$PRK_TARGET_PATH/transpose-vector-openmp   10 1024 32
->>>>>>> db72f0b6
                 ;;
             *)
                 echo "Figure out your OpenMP flags..."
@@ -172,16 +160,11 @@
         if [ "${TRAVIS_OS_NAME}" = "osx" ] ; then
             echo "OPENCLFLAG=-framework OpenCL" >> common/make.defs
             make -C $PRK_TARGET_PATH opencl
-<<<<<<< HEAD
-            $PRK_TARGET_PATH/stencil-opencl     10 1000
-            $PRK_TARGET_PATH/transpose-opencl   10 1024 32
-=======
             # must run programs in same directory as OpenCL source files...
             cd $PRK_TARGET_PATH
             ./stencil-opencl     10 1000
             ./transpose-opencl   10 1024 32
             cd ..
->>>>>>> db72f0b6
         fi
         ;;
     allfortran*)
