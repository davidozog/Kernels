/*
Copyright (c) 2013, Intel Corporation

Redistribution and use in source and binary forms, with or without 
modification, are permitted provided that the following conditions 
are met:

* Redistributions of source code must retain the above copyright 
      notice, this list of conditions and the following disclaimer.
* Redistributions in binary form must reproduce the above 
      copyright notice, this list of conditions and the following 
      disclaimer in the documentation and/or other materials provided 
      with the distribution.
* Neither the name of Intel Corporation nor the names of its 
      contributors may be used to endorse or promote products 
      derived from this software without specific prior written 
      permission.

THIS SOFTWARE IS PROVIDED BY THE COPYRIGHT HOLDERS AND CONTRIBUTORS 
"AS IS" AND ANY EXPRESS OR IMPLIED WARRANTIES, INCLUDING, BUT NOT 
LIMITED TO, THE IMPLIED WARRANTIES OF MERCHANTABILITY AND FITNESS 
FOR A PARTICULAR PURPOSE ARE DISCLAIMED. IN NO EVENT SHALL THE 
COPYRIGHT OWNER OR CONTRIBUTORS BE LIABLE FOR ANY DIRECT, INDIRECT, 
INCIDENTAL, SPECIAL, EXEMPLARY, OR CONSEQUENTIAL DAMAGES (INCLUDING, 
BUT NOT LIMITED TO, PROCUREMENT OF SUBSTITUTE GOODS OR SERVICES; 
LOSS OF USE, DATA, OR PROFITS; OR BUSINESS INTERRUPTION) HOWEVER 
CAUSED AND ON ANY THEORY OF LIABILITY, WHETHER IN CONTRACT, STRICT 
LIABILITY, OR TORT (INCLUDING NEGLIGENCE OR OTHERWISE) ARISING IN 
ANY WAY OUT OF THE USE OF THIS SOFTWARE, EVEN IF ADVISED OF THE 
POSSIBILITY OF SUCH DAMAGE.
*/

/*******************************************************************

NAME:    transpose

PURPOSE: This program tests the efficiency with which a square matrix
         can be transposed and stored in another matrix. The matrices
         are distributed identically.
  
USAGE:   Program inputs are the matrix order, the number of times to 
         repeat the operation, and the communication mode

         transpose <# iterations> <matrix order> [tile size]

         An optional parameter specifies the tile size used to divide the 
         individual matrix blocks for improved cache and TLB performance. 
  
         The output consists of diagnostics to make sure the 
         transpose worked and timing statistics.

FUNCTIONS CALLED:

         Other than SHMEM or standard C functions, the following 
         functions are used in this program:

          wtime()           Portable wall-timer interface.
          bail_out()        Determine global error and exit if nonzero.

HISTORY: Written by Tom St. John, July 2015.  
         Rob vdW: Fixed race condition on synchronization flags, August 2015
           
*******************************************************************/

/******************************************************************
                     Layout nomenclature                         
                     -------------------

o Each rank owns one block of columns (Colblock) of the overall
  matrix to be transposed, as well as of the transposed matrix.
o Colblock is stored contiguously in the memory of the rank. 
  The stored format is column major, which means that matrix
  elements (i,j) and (i+1,j) are adjacent, and (i,j) and (i,j+1)
  are "order" words apart
o Colblock is logically composed of #ranks Blocks, but a Block is
  not stored contiguously in memory. Conceptually, the Block is 
  the unit of data that gets communicated between ranks. Block i of 
  rank j is locally transposed and gathered into a buffer called Work, 
  which is sent to rank i, where it is scattered into Block j of the 
  transposed matrix.
o When tiling is applied to reduce TLB misses, each block gets 
  accessed by tiles. 
o The original and transposed matrices are called A and B

 -----------------------------------------------------------------
|           |           |           |                             |
| Colblock  |           |           |                             |
|           |           |           |                             |
|           |           |           |                             |
|           |           |           |                             |
|        -------------------------------                          |
|           |           |           |                             |
|           |  Block    |           |                             |
|           |           |           |                             |
|           |           |           |                             |
|           |           |           |                             |
|        -------------------------------                          |
|           |Tile|      |           |                             |
|           |    |      |           |   Overall Matrix            |
|           |----       |           |                             |
|           |           |           |                             |
|           |           |           |                             |
|        -------------------------------                          |
|           |           |           |                             |
|           |           |           |                             |
|           |           |           |                             |
|           |           |           |                             |
|           |           |           |                             |
 -----------------------------------------------------------------*/

#include <par-res-kern_general.h>
#include <par-res-kern_shmem.h>

#include <math.h>

#define A(i,j)        A_p[(i+istart)+order*(j)]
#define B(i,j)        B_p[(i+istart)+order*(j)]
#define Work_in(phase, i,j)  Work_in_p[phase-1][i+Block_order*(j)]
#define Work_out(i,j) Work_out_p[i+Block_order*(j)]

int main(int argc, char ** argv)
{
  long Block_order;        /* number of columns owned by rank       */
  int Block_size;          /* size of a single block                */
  int Colblock_size;       /* size of column block                  */
  int Tile_order=32;       /* default Tile order                    */
  int tiling;              /* boolean: true if tiling is used       */
  int Num_procs;           /* number of ranks                       */
  int order;               /* order of overall matrix               */
  int send_to, recv_from;  /* ranks with which to communicate       */
  long bytes;              /* combined size of matrices             */
  int my_ID;               /* rank                                  */
  int root=0;              /* rank of root                          */
  int iterations;          /* number of times to do the transpose   */
  long i, j, it, jt, istart;/* dummies                              */
  int iter;                /* index of iteration                    */
  int phase;               /* phase inside staged communication     */
  int colstart;            /* starting column for owning rank       */
  int error;               /* error flag                            */
  double * RESTRICT A_p;   /* original matrix column block          */
  double * RESTRICT B_p;   /* transposed matrix column block        */
  double **Work_in_p;      /* workspace for the transpose function  */
  double *Work_out_p;      /* workspace for the transpose function  */
  double epsilon = 1.e-8;  /* error tolerance                       */
  double avgtime;          /* timing parameters                     */
  long   *pSync_bcast;     /* work space for collectives            */
  long   *pSync_reduce;    /* work space for collectives            */
  double *pWrk;            /* work space for SHMEM collectives      */
  double *local_trans_time, 
         *trans_time;      /* timing parameters                     */
<<<<<<< HEAD
  double *abserr;          /* local and aggregate error             */
  int    *recv_flag;       /* synchronization flags                 */
=======
  double *abserr, 
         *abserr_tot;      /* local and aggregate error             */
#if !BARRIER_SYNCH
  int    *recv_flag;       /* synchronization flags: data received  */
  int    *send_flag;       /* synchronization flags: receiver ready */
#endif
>>>>>>> 08dec5bc
  int    *arguments;       /* command line arguments                */

/*********************************************************************
** Initialize the SHMEM environment
*********************************************************************/

  prk_shmem_init();
  my_ID=prk_shmem_my_pe();
  Num_procs=prk_shmem_n_pes();

  if (my_ID == root) {
    printf("Parallel Research Kernels version %s\n", PRKVERSION);
    printf("SHMEM matrix transpose: B = A^T\n");
  }

// initialize sync variables for error checks
  pSync_bcast      = (long *)   prk_shmem_align(prk_get_alignment(),PRK_SHMEM_BCAST_SYNC_SIZE*sizeof(long));
  pSync_reduce     = (long *)   prk_shmem_align(prk_get_alignment(),PRK_SHMEM_REDUCE_SYNC_SIZE*sizeof(long));
  pWrk             = (double *) prk_shmem_align(prk_get_alignment(),sizeof(double) * PRK_SHMEM_REDUCE_MIN_WRKDATA_SIZE);
  local_trans_time = (double *) prk_shmem_align(prk_get_alignment(),sizeof(double));
  trans_time       = (double *) prk_shmem_align(prk_get_alignment(),sizeof(double));
  arguments        = (int *)    prk_shmem_align(prk_get_alignment(),3*sizeof(int));
  abserr           = (double *) prk_shmem_align(prk_get_alignment(),2*sizeof(double));
  if (!pSync_bcast || !pSync_reduce || !pWrk || !local_trans_time ||
      !trans_time || !arguments || !abserr) {
    printf("Rank %d could not allocate scalar work space on symm heap\n", my_ID);
    error = 1;
    goto ENDOFTESTS;
  }

  for(i=0;i<PRK_SHMEM_BCAST_SYNC_SIZE;i++)
    pSync_bcast[i]=PRK_SHMEM_SYNC_VALUE;

  for(i=0;i<PRK_SHMEM_REDUCE_SYNC_SIZE;i++)
    pSync_reduce[i]=PRK_SHMEM_SYNC_VALUE;

/*********************************************************************
** process, test and broadcast input parameters
*********************************************************************/
  error = 0;
  if (my_ID == root) {
    if (argc != 3 && argc != 4){
      printf("Usage: %s <# iterations> <matrix order> [Tile size]\n",
                                                               *argv);
      error = 1; goto ENDOFTESTS;
    }

    iterations  = atoi(*++argv);
    arguments[0]=iterations;
    if(iterations < 1){
      printf("ERROR: iterations must be >= 1 : %d \n",iterations);
      error = 1; goto ENDOFTESTS;
    }

    order = atoi(*++argv);
    arguments[1]=order;
    if (order < Num_procs) {
      printf("ERROR: matrix order %d should at least # procs %d\n", 
             order, Num_procs);
      error = 1; goto ENDOFTESTS;
    }
    if (order%Num_procs) {
      printf("ERROR: matrix order %d should be divisible by # procs %d\n",
             order, Num_procs);
      error = 1; goto ENDOFTESTS;
    }

    if (argc == 4) Tile_order = atoi(*++argv);
    arguments[2]=Tile_order;

    ENDOFTESTS:;
  }
  bail_out(error);

  if (my_ID == root) {
    printf("Number of ranks      = %d\n", Num_procs);
    printf("Matrix order         = %d\n", order);
    printf("Number of iterations = %d\n", iterations);
#if BARRIER_SYNCH
    printf("Synchronization      = barrier\n");
#else
    printf("Synchronization      = flags\n");
#endif
    if ((Tile_order > 0) && (Tile_order < order))
          printf("Tile size            = %d\n", Tile_order);
    else  printf("Untiled\n");
  }

  /*  Broadcast input data to all ranks */
  shmem_broadcast32(&arguments[0], &arguments[0], 3, root, 0, 0, Num_procs, pSync_bcast);
  shmem_barrier_all();

  iterations=arguments[0];
  order=arguments[1];
  Tile_order=arguments[2];

  shmem_barrier_all();
  prk_shmem_free(arguments);

  /* a non-positive tile size means no tiling of the local transpose */
  tiling = (Tile_order > 0) && (Tile_order < order);
  bytes = 2 * sizeof(double) * order * order;

/*********************************************************************
** The matrix is broken up into column blocks that are mapped one to a 
** rank.  Each column block is made up of Num_procs smaller square 
** blocks of order block_order.
*********************************************************************/

  Block_order    = order/Num_procs;
  colstart       = Block_order * my_ID;
  Colblock_size  = order * Block_order;
  Block_size     = Block_order * Block_order;

/*********************************************************************
** Create the column block of the test matrix, the row block of the 
** transposed matrix, and workspace (workspace only if #procs>1)
*********************************************************************/
  A_p = (double *)prk_malloc(Colblock_size*sizeof(double));
  if (A_p == NULL){
    printf(" Error allocating space for original matrix on node %d\n",my_ID);
    error = 1;
  }
  bail_out(error);

  B_p = (double *)prk_malloc(Colblock_size*sizeof(double));
  if (B_p == NULL){
    printf(" Error allocating space for transpose matrix on node %d\n",my_ID);
    error = 1;
  }
  bail_out(error);

  if (Num_procs>1) {
    Work_in_p   = (double**)prk_malloc((Num_procs-1)*sizeof(double));

    Work_out_p = (double *) prk_shmem_align(prk_get_alignment(),Block_size*sizeof(double));
#if !BARRIER_SYNCH
    recv_flag  = (int*)     prk_shmem_align(prk_get_alignment(),(Num_procs-1)*sizeof(int));
    send_flag  = (int*)     prk_shmem_align(prk_get_alignment(),Num_procs*sizeof(int));
    if ((recv_flag == NULL) || (send_flag==NULL)){
      printf(" Error allocating space for flags on node %d\n",my_ID);
      error = 1;
    }
#endif
    if ((Work_in_p == NULL)||(Work_out_p==NULL)){
      printf(" Error allocating space for work on node %d\n",my_ID);
      error = 1;
    }
    bail_out(error);
    for(i=0;i<(Num_procs-1);i++) {
      Work_in_p[i]=(double *) prk_shmem_align(prk_get_alignment(),Block_size*sizeof(double));
      if (Work_in_p[i] == NULL) {
        printf(" Error allocating space for work on node %d\n",my_ID);
        error = 1;
      }
      bail_out(error);
    }

#if !BARRIER_SYNCH
    for(i=0;i<Num_procs-1;i++) 
      recv_flag[i]=0;

    for(i=0;i<Num_procs; i++)
      send_flag[i]=1;
#endif
  }
  
  /* Fill the original column matrices                                              */
  istart = 0;  
  for (j=0;j<Block_order;j++) 
    for (i=0;i<order; i++)  {
      A(i,j) = (double) (order*(j+colstart) + i);
      B(i,j) = 0.0;
  }

  shmem_barrier_all();

  for (iter = 0; iter<=iterations; iter++){

    /* start timer after a warmup iteration                                        */
    if (iter == 1) { 
      shmem_barrier_all();
      local_trans_time[0] = wtime();
    }

    /* do the local transpose                                                     */
    istart = colstart; 
    if (!tiling) {
      for (i=0; i<Block_order; i++) 
        for (j=0; j<Block_order; j++) {
          B(j,i) += A(i,j);
          A(i,j) += 1.0;
	}
    }
    else {
      for (i=0; i<Block_order; i+=Tile_order) 
        for (j=0; j<Block_order; j+=Tile_order) 
          for (it=i; it<MIN(Block_order,i+Tile_order); it++)
            for (jt=j; jt<MIN(Block_order,j+Tile_order);jt++) {
              B(jt,it) += A(it,jt); 
              A(it,jt) += 1.0;
            }
    }

    for (phase=1; phase<Num_procs; phase++){
      recv_from = (my_ID + phase            )%Num_procs;
      send_to   = (my_ID - phase + Num_procs)%Num_procs;

      istart = send_to*Block_order; 
      if (!tiling) {
        for (i=0; i<Block_order; i++) 
          for (j=0; j<Block_order; j++){
	    Work_out(j,i) = A(i,j);
            A(i,j) += 1.0;
	  }
      }
      else {
        for (i=0; i<Block_order; i+=Tile_order) 
          for (j=0; j<Block_order; j+=Tile_order) 
            for (it=i; it<MIN(Block_order,i+Tile_order); it++)
              for (jt=j; jt<MIN(Block_order,j+Tile_order);jt++) {
                Work_out(jt,it) = A(it,jt); 
                A(it,jt) += 1.0;
	      }
      }

#if !BARRIER_SYNCH
      shmem_int_wait_until(&send_flag[send_to], SHMEM_CMP_EQ, 1);
      send_flag[send_to] = 0;
#else
      shmem_barrier_all();
#endif

      shmem_double_put(&Work_in_p[phase-1][0], &Work_out_p[0], Block_size, send_to);
      shmem_fence();

#if !BARRIER_SYNCH
      shmem_int_inc(&recv_flag[phase-1], send_to);
      shmem_int_wait_until(&recv_flag[phase-1], SHMEM_CMP_EQ, iter+1);
#else
    shmem_barrier_all();
#endif

      istart = recv_from*Block_order; 
      /* scatter received block to transposed matrix; no need to tile */
      for (j=0; j<Block_order; j++)
        for (i=0; i<Block_order; i++) 
          B(i,j) += Work_in(phase, i,j);

#if !BARRIER_SYNCH
      /* Tell sender that we are ready to for the next iteration */
      shmem_int_p(&send_flag[my_ID], 1, recv_from);
#endif
    }  /* end of phase loop  */

  } /* end of iterations */

  local_trans_time[0] = wtime() - local_trans_time[0];

  shmem_barrier_all();
  shmem_double_max_to_all(trans_time, local_trans_time, 1, 0, 0, Num_procs, pWrk, pSync_reduce);

  abserr[0] = 0.0;
  istart = 0;
  double addit = 0.5 * ( (iterations+1.) * (double)iterations );
  for (j=0;j<Block_order;j++) for (i=0;i<order; i++) {
      abserr[0] += fabs(B(i,j) - (double)((order*i + j+colstart)*(iterations+1)+addit));
  }

  shmem_barrier_all();
  shmem_double_sum_to_all(&(abserr[1]), &(abserr[0]), 1, 0, 0, Num_procs, pWrk, pSync_reduce);

  if (abserr[1] <= epsilon) {
    avgtime = trans_time[0]/(double)iterations;
    if (my_ID == root) {
      printf("Solution validates\n");
      printf("Rate (MB/s): %lf Avg time (s): %lf\n",1.0E-06*bytes/avgtime, avgtime);
<<<<<<< HEAD
#ifdef VERBOSE
      printf("Summed errors: %30.15lf \n", abserr[1]);
=======
#if VERBOSE
      printf("Summed errors: %f \n", abserr[0]);
>>>>>>> 08dec5bc
#endif
    }
  } else {
    error = 1;
    if (my_ID == root) {
      printf("ERROR: Aggregate squared error %30.15lf exceeds threshold %30.15lf\n", abserr[1], epsilon);
    }
    fflush(stdout);
    printf("ERROR: PE=%d, error = %30.15lf\n", my_ID, abserr[0]);
  }

  bail_out(error);

  if (Num_procs>1) 
    {
#if !BARRIER_SYNCH
      prk_shmem_free(recv_flag);
      prk_shmem_free(send_flag);
#endif

      for(i=0;i<Num_procs-1;i++)
	prk_shmem_free(Work_in_p[i]);

      prk_free(Work_in_p);
    }

  prk_shmem_free(pSync_bcast);
  prk_shmem_free(pSync_reduce);
  prk_shmem_free(pWrk);

  prk_shmem_finalize();
  exit(EXIT_SUCCESS);

}  /* end of main */
<|MERGE_RESOLUTION|>--- conflicted
+++ resolved
@@ -148,17 +148,12 @@
   double *pWrk;            /* work space for SHMEM collectives      */
   double *local_trans_time, 
          *trans_time;      /* timing parameters                     */
-<<<<<<< HEAD
-  double *abserr;          /* local and aggregate error             */
-  int    *recv_flag;       /* synchronization flags                 */
-=======
   double *abserr, 
          *abserr_tot;      /* local and aggregate error             */
 #if !BARRIER_SYNCH
   int    *recv_flag;       /* synchronization flags: data received  */
   int    *send_flag;       /* synchronization flags: receiver ready */
 #endif
->>>>>>> 08dec5bc
   int    *arguments;       /* command line arguments                */
 
 /*********************************************************************
@@ -436,13 +431,8 @@
     if (my_ID == root) {
       printf("Solution validates\n");
       printf("Rate (MB/s): %lf Avg time (s): %lf\n",1.0E-06*bytes/avgtime, avgtime);
-<<<<<<< HEAD
 #ifdef VERBOSE
       printf("Summed errors: %30.15lf \n", abserr[1]);
-=======
-#if VERBOSE
-      printf("Summed errors: %f \n", abserr[0]);
->>>>>>> 08dec5bc
 #endif
     }
   } else {
@@ -456,8 +446,7 @@
 
   bail_out(error);
 
-  if (Num_procs>1) 
-    {
+  if (Num_procs>1) {
 #if !BARRIER_SYNCH
       prk_shmem_free(recv_flag);
       prk_shmem_free(send_flag);
