--- conflicted
+++ resolved
@@ -79,11 +79,7 @@
   integer(kind=INT32), parameter :: r=RADIUS            ! radius of stencil
   real(kind=REAL64) :: W(-r:r,-r:r)                     ! weights of points in the stencil
   real(kind=REAL64), allocatable :: A(:,:), B(:,:)      ! grid values
-<<<<<<< HEAD
-  real(kind=REAL64), parameter :: cx=1, cy=1
-=======
   real(kind=REAL64), parameter :: cx=1.d0, cy=1.d0
->>>>>>> b0fdea42
   ! runtime variables
   integer(kind=INT32) :: i, j, k
   integer(kind=INT32) :: ii, jj, it, jt
@@ -200,11 +196,7 @@
   ! fill the stencil weights to reflect a discrete divergence operator
   ! Jeff: if one does not use workshare here, the code is wrong.
   !$omp workshare
-<<<<<<< HEAD
-  W = 0
-=======
   W = 0.d0
->>>>>>> b0fdea42
   !$omp end workshare
 #ifdef STAR
   !$omp do
@@ -323,11 +315,7 @@
     !$omp do !!! collapse(2)
     do j=1,n
       do i=1,n
-<<<<<<< HEAD
-        A(i,j) = A(i,j) + 1
-=======
         A(i,j) = A(i,j) + 1.d0
->>>>>>> b0fdea42
       enddo
     enddo
     !$omp end do nowait
