--- conflicted
+++ resolved
@@ -71,16 +71,10 @@
   allow_failures:
     # will fail if numpy package cannot be acquired via apt
     - env: PRK_TARGET=allpython
-<<<<<<< HEAD
     # Linux may not have GCC-6...
     - os: linux
       compiler: gcc
       env: PRK_TARGET=allfortrancoarray
-    # Mac issue with libtoolize (see https://github.com/regrant/sandia-shmem/pull/87)
-    - os: osx
-      env: PRK_TARGET=allshmem
-=======
->>>>>>> 2ee00191
     # UPC over MPICH on Mac hangs - may be async progress issue
     - os: osx
       env: PRK_TARGET=allupc
