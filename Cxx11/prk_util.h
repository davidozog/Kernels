--- conflicted
+++ resolved
@@ -90,15 +90,12 @@
 #include <Kokkos_Core.hpp>
 #endif
 
-<<<<<<< HEAD
-=======
 #ifdef USE_RAJA
 #define RAJA_ENABLE_NESTED 1
 #include "RAJA/RAJA.hxx"
 //#include "RAJA/internal/defines.hxx"
 #endif
 
->>>>>>> 2d77951a
 #define RESTRICT __restrict__
 
 namespace prk {
