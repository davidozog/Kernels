///
/// Copyright (c) 2013, Intel Corporation
///
/// Redistribution and use in source and binary forms, with or without
/// modification, are permitted provided that the following conditions
/// are met:
///
/// * Redistributions of source code must retain the above copyright
///       notice, this list of conditions and the following disclaimer.
/// * Redistributions in binary form must reproduce the above
///       copyright notice, this list of conditions and the following
///       disclaimer in the documentation and/or other materials provided
///       with the distribution.
/// * Neither the name of Intel Corporation nor the names of its
///       contributors may be used to endorse or promote products
///       derived from this software without specific prior written
///       permission.
///
/// THIS SOFTWARE IS PROVIDED BY THE COPYRIGHT HOLDERS AND CONTRIBUTORS
/// "AS IS" AND ANY EXPRESS OR IMPLIED WARRANTIES, INCLUDING, BUT NOT
/// LIMITED TO, THE IMPLIED WARRANTIES OF MERCHANTABILITY AND FITNESS
/// FOR A PARTICULAR PURPOSE ARE DISCLAIMED. IN NO EVENT SHALL THE
/// COPYRIGHT OWNER OR CONTRIBUTORS BE LIABLE FOR ANY DIRECT, INDIRECT,
/// INCIDENTAL, SPECIAL, EXEMPLARY, OR CONSEQUENTIAL DAMAGES (INCLUDING,
/// BUT NOT LIMITED TO, PROCUREMENT OF SUBSTITUTE GOODS OR SERVICES;
/// LOSS OF USE, DATA, OR PROFITS; OR BUSINESS INTERRUPTION) HOWEVER
/// CAUSED AND ON ANY THEORY OF LIABILITY, WHETHER IN CONTRACT, STRICT
/// LIABILITY, OR TORT (INCLUDING NEGLIGENCE OR OTHERWISE) ARISING IN
/// ANY WAY OUT OF THE USE OF THIS SOFTWARE, EVEN IF ADVISED OF THE
/// POSSIBILITY OF SUCH DAMAGE.

#ifndef PRK_UTIL_H
#define PRK_UTIL_H

#include <cstdio>
#include <cstdlib> // atoi, getenv
#include <cstdint>
#include <climits>
#include <cmath>   // abs, fabs
#include <cassert>

// Test standard library _after_ standard headers have been included...
#if !defined(__NVCC__) && (defined(__GLIBCXX__) || defined(_GLIBCXX_RELEASE) ) && !defined(_GLIBCXX_USE_CXX11_ABI)
# error You are using an ancient version GNU libstdc++.  Either upgrade your GCC or tell ICC to use a newer version via the -gxx-name= option.
#endif

#if !(defined(__cplusplus) && (__cplusplus >= 201103L))
# error You need a C++11 compiler or a newer C++ standard library.
#endif

#include <string>
#include <iostream>
#include <iomanip> // std::setprecision
#include <exception>
#include <list>
#include <vector>
#include <valarray>

#include <chrono>
#include <random>
#include <typeinfo>
#include <array>
#include <atomic>
#include <numeric>
#include <algorithm>

template<class I, class T>
const T prk_reduce(I first, I last, T init) {
#if (defined(__cplusplus) && (__cplusplus >= 201703L)) && !defined(__GNUC__)
    return std::reduce(first, last, init);
#elif (defined(__cplusplus) && (__cplusplus >= 201103L))
    return std::accumulate(first, last, init);
#else
    // unreachable, but preserved as reference implementation
    T r(0);
    for (I i=first; i!=last; ++i) {
        r += *i;
    }
    return r;
#endif
}

// These headers are busted with NVCC and GCC 5.4.0
// The <future> header is busted with Cray C++ 8.6.1.
#if !defined(__NVCC__) && !defined(_CRAYC)
#include <thread>
#include <future>
#endif

#define PRAGMA(x) _Pragma(#x)

#ifdef _OPENMP
# include <omp.h>
# define OMP(x) PRAGMA(omp x)
# define OMP_PARALLEL(x) PRAGMA(omp parallel x)
# define OMP_PARALLEL_FOR_REDUCE(x) PRAGMA(omp parallel for reduction (x) )
# define OMP_MASTER PRAGMA(omp master)
# define OMP_BARRIER PRAGMA(omp barrier)
# define OMP_FOR(x) PRAGMA(omp for x)
# define OMP_FOR_REDUCE(x) PRAGMA(omp for reduction (x) )
// OpenMP SIMD if supported, else not.
# if (_OPENMP >= 201300)
#  define OMP_SIMD PRAGMA(omp simd)
#  define OMP_FOR_SIMD PRAGMA(omp for simd)
#  define OMP_TASK(x) PRAGMA(omp task x)
#  define OMP_TASKLOOP(x) PRAGMA(omp taskloop x )
#  if defined(__INTEL_COMPILER)
#   define OMP_TASKLOOP_COLLAPSE(n,x) PRAGMA(omp taskloop x )
#  else
#   define OMP_TASKLOOP_COLLAPSE(n,x) PRAGMA(omp taskloop collapse(n) x )
#  endif
#  define OMP_TASKWAIT PRAGMA(omp taskwait)
#  define OMP_ORDERED(x) PRAGMA(omp ordered x)
#  define OMP_TARGET(x) PRAGMA(omp target x)
#  define OMP_DECLARE_TARGET PRAGMA(omp declare target)
#  define OMP_END_DECLARE_TARGET PRAGMA(omp end declare target)
# else
#  define OMP_SIMD
#  define OMP_FOR_SIMD PRAGMA(omp for)
#  define OMP_TASK(x)
#  define OMP_TASKLOOP(x)
#  define OMP_TASKLOOP_COLLAPSE(n,x)
#  define OMP_TASKWAIT
#  define OMP_ORDERED(x)
#  define OMP_TARGET(x)
#  define OMP_DECLARE_TARGET
#  define OMP_END_DECLARE_TARGET
# endif
#else
# define OMP(x)
# define OMP_PARALLEL(x)
# define OMP_PARALLEL_FOR_REDUCE(x)
# define OMP_MASTER
# define OMP_BARRIER
# define OMP_FOR(x)
# define OMP_FOR_REDUCE(x)
# define OMP_SIMD
# define OMP_FOR_SIMD
# define OMP_TASK(x)
# define OMP_TASKLOOP(x)
# define OMP_TASKLOOP_COLLAPSE(n,x)
# define OMP_TASKWAIT
# define OMP_ORDERED(x)
# define OMP_TARGET(x)
# define OMP_DECLARE_TARGET
# define OMP_END_DECLARE_TARGET
#endif

#if defined(__INTEL_COMPILER)
# define PRAGMA_SIMD PRAGMA(vector) PRAGMA(ivdep)
// According to https://github.com/LLNL/RAJA/pull/310, this improves lambda performance
# define PRAGMA_INLINE PRAGMA(forceinline recursive)
#elif defined(__GNUC__) && defined(__GNUC_MINOR__) && ( ( (__GNUC__ == 4) && (__GNUC_MINOR__ == 9) ) || (__GNUC__ >= 5) )
# define PRAGMA_SIMD PRAGMA(GCC ivdep)
# define PRAGMA_INLINE PRAGMA(inline)
#elif defined(__clang__)
# define PRAGMA_SIMD PRAGMA(clang loop vectorize(assume_safety))
# define PRAGMA_INLINE
#else
# define PRAGMA_SIMD
# define PRAGMA_INLINE
#endif

#ifdef USE_TBB
# include <tbb/tbb.h>
# include <tbb/parallel_for.h>
# include <tbb/blocked_range.h>
# if ( PRK_TBB_PARTITIONER == 1)
//#  warning STATIC
   tbb::static_partitioner tbb_partitioner;
# elif ( PRK_TBB_PARTITIONER == 2)
//#  warning AFFINITY
   tbb::affinity_partitioner tbb_partitioner;
# elif ( PRK_TBB_PARTITIONER == 3)
//#  warning SIMPLE
   tbb::simple_partitioner tbb_partitioner;
# else
//#  warning AUTO
   tbb::auto_partitioner tbb_partitioner;
# endif
#endif

#ifdef USE_BOOST
# include <boost/range/irange.hpp>
#endif

#if defined(__INTEL_COMPILER) && (__INTEL_COMPILER >= 1800)
#define USE_INTEL_PSTL
#endif

#ifdef USE_PSTL
# ifdef USE_INTEL_PSTL
#  include <pstl/execution>
#  include <pstl/algorithm>
#  include <pstl/numeric>
#  include <pstl/memory>
# elif defined(__GNUC__) && defined(__GNUC_MINOR__) && \
       ( (__GNUC__ >= 8) || (__GNUC__ == 7) && (__GNUC_MINOR__ >= 2) )
#  include <parallel/algorithm>
#  include <parallel/numeric>
# endif
#endif

#ifdef USE_KOKKOS
# include <Kokkos_Core.hpp>
# include <Kokkos_Concepts.hpp>
# include <Kokkos_MemoryTraits.hpp>
#endif

#ifdef USE_RAJA
# define RAJA_ENABLE_NESTED 1
# include "RAJA/RAJA.hpp"
#endif

<<<<<<< HEAD
#ifdef USE_SYCL
# include "CL/sycl.hpp"
=======
#ifdef USE_OCCA
# include "occa.hpp"
>>>>>>> 2dae4192
#endif

#define RESTRICT __restrict__

namespace prk {

    static inline double wtime(void)
    {
#ifdef _OPENMP
        return omp_get_wtime();
#else
        using t = std::chrono::high_resolution_clock;
        auto c = t::now().time_since_epoch().count();
        auto n = t::period::num;
        auto d = t::period::den;
        double r = static_cast<double>(c)/static_cast<double>(d)*static_cast<double>(n);
        return r;
#endif
    }

    template <class T1, class T2>
    static inline auto divceil(T1 numerator, T2 denominator) -> decltype(numerator / denominator) {
        return ( numerator / denominator + (numerator % denominator > 0) );
    }

} // namespace prk

#endif /* PRK_UTIL_H */<|MERGE_RESOLUTION|>--- conflicted
+++ resolved
@@ -212,13 +212,12 @@
 # include "RAJA/RAJA.hpp"
 #endif
 
-<<<<<<< HEAD
 #ifdef USE_SYCL
 # include "CL/sycl.hpp"
-=======
+#endif
+
 #ifdef USE_OCCA
 # include "occa.hpp"
->>>>>>> 2dae4192
 #endif
 
 #define RESTRICT __restrict__
